--- conflicted
+++ resolved
@@ -7,11 +7,7 @@
 
 import pandas as pd
 import yaml
-<<<<<<< HEAD
-import math
 import warnings
-=======
->>>>>>> 85593818
 
 from . import prop
 from .extra import ndarrayconvert
@@ -82,15 +78,10 @@
 
         rho = self.aero.density(h)
         qS = 0.5 * rho * v**2 * S
-<<<<<<< HEAD
-        L = mass * self.aero.g0 * self.np.cos(gamma)
+        L = mass * self.aero.g0
 
         # 1e-3: avoid zero division
         qS = self.np.maximum(qS, 1e-3)
-=======
-        L = mass * self.aero.g0
-        qS = self.np.where(qS < 1e-3, 1e-3, qS)
->>>>>>> 85593818
         cl = L / qS
         return cl
 
@@ -105,6 +96,8 @@
         rho = self.aero.density(h)
         qS = 0.5 * rho * v**2 * S
         L = mass * self.aero.g0 * self.np.cos(gamma)
+
+        # 1e-3: avoid zero division
         qS = self.np.maximum(qS, 1e-3)
         cl = L / qS
         cd = cd0 + k * cl**2
@@ -133,15 +126,10 @@
             mach = self.aero.tas2mach(tas * self.aero.kts, alt * self.aero.ft)
             cl = self._cl(mass, tas, alt)
 
-<<<<<<< HEAD
             sweep = self.aircraft["wing"]["sweep"] * self.np.pi / 180
-=======
-            sweep = self.np.radians(self.aircraft["wing"]["sweep"])
->>>>>>> 85593818
             tc = self.aircraft["wing"]["t/c"]
 
-            # Default thickness to chord ratio is 0.11, based on
-            # data from Obert (2009) (I think Figure 16.1)
+            # Default thickness to chord ratio, based on Obert (2009)
             if tc is None:
                 tc = 0.12
 
@@ -149,27 +137,15 @@
 
             kappa = 0.95  # assume supercritical airfoils
 
-<<<<<<< HEAD
-            cos_sweep = self.np.cos(sweep)
-
-            # Equation 17 and 18 in Gur et al. (2010)
-            # Only for a conventional airfoil
+            # Equation 17 and 18 in Gur et al. (2010) - for conventional airfoil
             mach_crit = (
-                0.87 - 0.108 / cos_sweep - 0.1 * cl / (cos_sweep**2) - tc / cos_sweep
-            ) / cos_sweep
+                kappa / cos_sweep - tc / cos_sweep**2 - 0.1 * cl / cos_sweep**3 - 0.108
+            )
 
             # Equation 15 in Gur et al. (2010)
             dmach = self.np.maximum(mach - mach_crit, 0.0)
             dCdw = 20 * dmach**4
-=======
-            mach_crit = (
-                kappa / cos_sweep - tc / cos_sweep**2 - 0.1 * cl / cos_sweep**3 - 0.108
-            )
-
-            dmach = mach - mach_crit
-
-            dCdw = self.np.where(dmach > 0, 20 * dmach**4, 0)
->>>>>>> 85593818
+
 
         else:
             dCdw = 0
