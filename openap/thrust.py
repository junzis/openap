--- conflicted
+++ resolved
@@ -43,22 +43,13 @@
 
         if isinstance(eng_options, dict):
             eng_options = list(aircraft["engine"]["options"].values())
-<<<<<<< HEAD
-        elif type(aircraft["engine"]["options"]) == list:
-            eng_options = list(aircraft["engine"]["options"])
-        if engine["name"] not in eng_options:
+
+        if (not force_engine) and (engine["name"] not in eng_options):
             raise ValueError(
                 (
-                    f"Engine {eng} and aircraft {ac} mismatch."
-                    f" Available engines for {ac} are {eng_options}"
+                    f"Engine {eng} and aircraft {ac} mismatch. "
+                    f"Available engines for {ac} are {eng_options}"
                 )
-=======
-
-        if (not force_engine) and (engine["name"] not in eng_options):
-            raise RuntimeError(
-                f"Engine {eng} and aircraft {ac} mismatch. Available engines for {ac} are {eng_options}"
->>>>>>> 85593818
-            )
 
         self.cruise_alt = aircraft["cruise"]["height"] / self.aero.ft
         self.eng_bpr = engine["bpr"]
@@ -100,12 +91,9 @@
         return n
 
     def _mfunc(self, vratio, roc):
-<<<<<<< HEAD
         """
         Based on data from Table 4 in Bartel and Young (2008).
         """
-=======
->>>>>>> 85593818
         m = -1.2043e-1 * vratio - 8.8889e-9 * roc**2 + 2.4444e-5 * roc + 4.7379e-1
         return m
 
@@ -132,7 +120,6 @@
         # This is a fit to Fig. 5 in Bartel and Young (2008)
         G0 = 0.0606 * self.eng_bpr + 0.6337
 
-<<<<<<< HEAD
         P = self.aero.pressure(alt * self.aero.ft)
         dP = P / self.aero.p0
 
@@ -148,34 +135,6 @@
             - 0.377 * (1 + eng_bpr) / self.np.sqrt((1 + 0.82 * eng_bpr) * G0) * Z * mach
             + (0.23 + 0.19 * self.np.sqrt(eng_bpr)) * X * mach**2
         )
-=======
-        if alt is None:
-            # at sea level
-            ratio = (
-                1
-                - 0.377 * (1 + eng_bpr) / self.np.sqrt((1 + 0.82 * eng_bpr) * G0) * mach
-                + (0.23 + 0.19 * self.np.sqrt(eng_bpr)) * mach**2
-            )
-
-        else:
-            # at certain altitude
-            P = self.aero.pressure(alt * self.aero.ft)
-            dP = P / self.aero.p0
-
-            A = -0.4327 * dP**2 + 1.3855 * dP + 0.0472
-            Z = 0.9106 * dP**3 - 1.7736 * dP**2 + 1.8697 * dP
-            X = 0.1377 * dP**3 - 0.4374 * dP**2 + 1.3003 * dP
-
-            ratio = (
-                A
-                - 0.377
-                * (1 + eng_bpr)
-                / self.np.sqrt((1 + 0.82 * eng_bpr) * G0)
-                * Z
-                * mach
-                + (0.23 + 0.19 * self.np.sqrt(eng_bpr)) * X * mach**2
-            )
->>>>>>> 85593818
 
         F = ratio * self.eng_max_thrust * self.eng_number
         return F
